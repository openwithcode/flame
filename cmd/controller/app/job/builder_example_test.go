// Copyright 2022 Cisco Systems, Inc. and its affiliates
//
// Licensed under the Apache License, Version 2.0 (the "License");
// you may not use this file except in compliance with the License.
// You may obtain a copy of the License at
//
//      http://www.apache.org/licenses/LICENSE-2.0
//
// Unless required by applicable law or agreed to in writing, software
// distributed under the License is distributed on an "AS IS" BASIS,
// WITHOUT WARRANTIES OR CONDITIONS OF ANY KIND, either express or implied.
// See the License for the specific language governing permissions and
// limitations under the License.
//
// SPDX-License-Identifier: Apache-2.0

package job

import (
	"context"
	"encoding/json"
	"fmt"
	"os"
	"sort"
	"strconv"
	"testing"

	"github.com/google/uuid"
	"github.com/stretchr/testify/assert"
	"github.com/stretchr/testify/require"
	"github.com/sv-tools/mongoifc"
	"github.com/tryvium-travels/memongo"
	"github.com/tryvium-travels/memongo/memongolog"
	"go.mongodb.org/mongo-driver/mongo"
	"go.mongodb.org/mongo-driver/mongo/options"
	"go.mongodb.org/mongo-driver/mongo/readpref"

	"github.com/cisco-open/flame/cmd/controller/app/database/mongodb"
	"github.com/cisco-open/flame/cmd/controller/app/objects"
	"github.com/cisco-open/flame/cmd/controller/config"
	"github.com/cisco-open/flame/pkg/openapi"
)

const (
	mongoVersion        = "6.0.3"
	testFolder          = "testdata"
	baseExampleFolder   = testFolder + "/examples"
	expectedtasksfolder = testFolder + "/expected_tasks/"
)

var (
	brokers = []config.Broker{
		{
			Sort: string(openapi.MQTT),
			Host: "localhost",
		},
		{
			Sort: string(openapi.P2P),
			Host: "localhost:10104",
		},
	}
)

func Test_examples(t *testing.T) {

	testData := []struct {
		designID            string
		expectedRoles       []string
		datasetNamesByGroup map[string][]string
	}{
		{
			designID:      "asyncfl_hier_mnist",
			expectedRoles: []string{"middle-aggregator", "top-aggregator", "trainer"},
			datasetNamesByGroup: map[string][]string{
				"eu": {
					"dataset_eu_germany.json",
					"dataset_eu_uk.json",
				},
				"na": {
					"dataset_na_canada.json",
					"dataset_na_us.json",
				},
			},
		},
		{
			designID:      "distributed_training",
			expectedRoles: []string{"trainer"},
			datasetNamesByGroup: map[string][]string{
				"us": {
					"dataset_1.json",
					"dataset_2.json",
					"dataset_3.json",
				},
			},
		},
		{
			designID:      "hier_mnist",
			expectedRoles: []string{"middle-aggregator", "top-aggregator", "trainer"},
			datasetNamesByGroup: map[string][]string{
				"eu": {
					"dataset_eu_germany.json",
					"dataset_eu_uk.json",
				},
				"na": {
					"dataset_na_canada.json",
					"dataset_na_us.json",
				},
			},
		},
		{
			designID:      "medmnist",
			expectedRoles: []string{"aggregator", "trainer"},
			datasetNamesByGroup: map[string][]string{
				"us": {
					"dataset1.json",
					"dataset2.json",
					"dataset3.json",
					"dataset4.json",
					"dataset5.json",
					"dataset6.json",
					"dataset7.json",
					"dataset8.json",
					"dataset9.json",
					"dataset10.json",
				},
			},
		},
		{
			designID:      "mnist",
			expectedRoles: []string{"aggregator", "trainer"},
			datasetNamesByGroup: map[string][]string{
				"us": {
					"dataset.json",
				},
			},
		},
		{
			designID:      "parallel_experiment",
			expectedRoles: []string{"aggregator", "trainer"},
			datasetNamesByGroup: map[string][]string{
				"asia": {"dataset_asia_china.json"},
				"uk":   {"dataset_eu_uk.json"},
				"us":   {"dataset_us_west.json"},
			},
		},
<<<<<<< HEAD
	}
	jobStatus, err := dbService.CreateJob(userID, jobSpecData)
	assert.NoError(t, err)
	assert.Equal(t, openapi.READY, jobStatus.State)

	jobSpec, err := dbService.GetJob(userID, jobStatus.Id)
	assert.NoError(t, err)

	tasks, roles, err := builder.GetTasks(&jobSpec)
	assert.NoError(t, err)

	sort.Strings(roles)
	expectedRoles := []string{"aggregator", "trainer"}
	assert.Equal(t, expectedRoles, roles)

	exampleConfigPath := "testdata/" + designID
	validateTasks(t, exampleConfigPath, tasks)
}

func Test_hybrid(t *testing.T) {
	rootExample := baseExampleFolder + "/hybrid"

	db := connect(t)
	userID := uuid.NewString()
	ctx := context.Background()

	dbService, err := mongodb.NewMongoServiceWithClient(ctx, db)
	assert.NoError(t, err)

	builder := NewJobBuilder(dbService, config.JobParams{
		Brokers: brokers,
	})
	assert.NotNil(t, builder)

	designID := "hybrid"

	err = dbService.CreateDesign(userID, openapi.Design{
		Name:        userID,
		UserId:      userID,
		Id:          designID,
		Description: "hybrid example",
		Schemas:     []openapi.DesignSchema{},
	})
	assert.NoError(t, err)

	var designSchemaData openapi.DesignSchema
	readFileToStruct(t, rootExample+"/schema.json", &designSchemaData)
	err = dbService.CreateDesignSchema(userID, designID, designSchemaData)
	assert.NoError(t, err)

	designCodeFile, err := os.Open(rootExample + "/hybrid.zip")
	assert.NoError(t, err)
	err = dbService.CreateDesignCode(userID, designID, "hybrid", "zip", designCodeFile)
	assert.NoError(t, err)

	var dataset openapi.DatasetInfo
	readFileToStruct(t, rootExample+"/dataset_eu_org1.json", &dataset)
	datasetID1, err := dbService.CreateDataset(userID, dataset)
	assert.NoError(t, err)

	readFileToStruct(t, rootExample+"/dataset_eu_org2.json", &dataset)
	datasetID2, err := dbService.CreateDataset(userID, dataset)
	assert.NoError(t, err)

	readFileToStruct(t, rootExample+"/dataset_us_org1.json", &dataset)
	datasetID3, err := dbService.CreateDataset(userID, dataset)
	assert.NoError(t, err)

	readFileToStruct(t, rootExample+"/dataset_us_org2.json", &dataset)
	datasetID4, err := dbService.CreateDataset(userID, dataset)
	assert.NoError(t, err)

	var jobSpecData openapi.JobSpec
	readFileToStruct(t, rootExample+"/job.json", &jobSpecData)
	jobSpecData.DataSpec = []openapi.RoleDatasetGroups{
=======
>>>>>>> 0b030d1a
		{
			designID:      "hybrid",
			expectedRoles: []string{"aggregator", "trainer"},
			datasetNamesByGroup: map[string][]string{
				"eu": {
					"dataset1.json",
					"dataset2.json",
				},
				"us": {
					"dataset3.json",
					"dataset4.json",
				},
			},
		},
	}

	for _, td := range testData {
		dbService := getDbService(t)
		userID := uuid.NewString()

		t.Run(td.designID, func(t *testing.T) {
			designID := td.designID

			createDesign(t, dbService, userID, designID)
			createDesignSchema(t, dbService, userID, designID)
			createDesignCode(t, dbService, userID, designID)
			datasetGroups := createDatasets(t, dbService, userID, designID, td.datasetNamesByGroup)
			jobSpec := createJob(t, dbService, userID, designID, datasetGroups)

			validateJob(t, dbService, userID, designID, jobSpec, td.expectedRoles)
		})
	}
}

func validateTasks(t *testing.T, testDataPath string, tasks []objects.Task) {
	for i, task := range tasks {
		t.Run(strconv.Itoa(i), func(t *testing.T) {
			var jobConfigData objects.JobConfig
			readFileToStruct(t, fmt.Sprintf("%s/%d.json", testDataPath, i+1), &jobConfigData)

			//assert.Equal(t, jobConfigData, task.JobConfig)
			compareJobConfig(t, jobConfigData, task.JobConfig)
		})
	}
}

func compareJobConfig(t *testing.T, expected, received objects.JobConfig) {
	assert.Equal(t, expected.BackEnd, received.BackEnd)

	assert.Equal(t, expected.Brokers, received.Brokers)
	assert.Equal(t, expected.Registry, received.Registry)
	assert.Equal(t, expected.Job.Name, received.Job.Name)
	assert.Equal(t, expected.Role, received.Role)
	assert.Equal(t, expected.Realm, received.Realm)

	// NOTE: quick and dirty fix
	sort.Slice(expected.Channels, func(i int, j int) bool {
		return expected.Channels[i].Name < expected.Channels[j].Name
	})

	// NOTE: quick and dirty fix
	sort.Slice(received.Channels, func(i int, j int) bool {
		return received.Channels[i].Name < received.Channels[j].Name
	})

	assert.Equal(t, expected.Channels, received.Channels)

	assert.Equal(t, len(expected.GroupAssociation), len(received.GroupAssociation))
	for expectedKey, expectedValue := range expected.GroupAssociation {
		receivedValue, ok := received.GroupAssociation[expectedKey]
		assert.True(t, ok)
		assert.Equal(t, expectedValue, receivedValue)
	}

	assert.Equal(t, expected.MaxRunTime, received.MaxRunTime)
	assert.Equal(t, expected.BaseModel, received.BaseModel)

	assert.Equal(t, len(expected.Hyperparameters), len(received.Hyperparameters))
	for expectedKey, expectedValue := range expected.Hyperparameters {
		receivedValue, ok := received.Hyperparameters[expectedKey]
		assert.True(t, ok)
		assert.Equal(t, expectedValue, receivedValue)
	}

	sort.Strings(expected.Dependencies)
	sort.Strings(received.Dependencies)
	assert.Equal(t, expected.Dependencies, received.Dependencies)

	assert.Equal(t, expected.DatasetUrl, received.DatasetUrl)
	assert.Equal(t, expected.Optimizer, received.Optimizer)
	assert.Equal(t, expected.Selector, received.Selector)
}

func readFileToStruct(t *testing.T, fileName string, i interface{}) {
	content, err := os.ReadFile(fileName)
	assert.NoError(t, err)

	err = json.Unmarshal(content, i)
	assert.NoError(t, err)
}

func connect(t *testing.T) *mongo.Client {
	t.Helper()

	var mongoURI = "mongodb://localhost:27017"

	mongoServer, err := newMongoServer(t)
	if err == nil {
		mongoURI = mongoServer.URI()
	}

	opt := options.Client().ApplyURI(mongoURI)

	cl, err := mongoifc.Connect(context.Background(), opt)
	assert.NoError(t, err)

	t.Cleanup(func() {
		require.NoError(t, cl.Disconnect(context.Background()))
		if mongoServer != nil {
			mongoServer.Stop()
		}
	})

	err = cl.Ping(context.Background(), readpref.Primary())
	require.NoError(t, err)

	client := mongoifc.UnWrapClient(cl)

	return client
}

func newMongoServer(t *testing.T) (*memongo.Server, error) {
	opts := &memongo.Options{
		MongoVersion: mongoVersion,
		LogLevel:     memongolog.LogLevelDebug,
	}

	return memongo.StartWithOptions(opts)
}

func createDesignCode(t *testing.T, dbService *mongodb.MongoService, userID string, designID string) {
	designCodeFile, err := os.Open(fmt.Sprintf("%s/%s/%s.zip", baseExampleFolder, designID, designID))
	assert.NoError(t, err)

	err = dbService.CreateDesignCode(userID, designID, designID, "zip", designCodeFile)
	assert.NoError(t, err)
}

func getDbService(t *testing.T) *mongodb.MongoService {
	ctx := context.Background()
	db := connect(t)

	dbService, err := mongodb.NewMongoServiceWithClient(ctx, db)
	assert.NoError(t, err)

	return dbService
}

func createDesign(t *testing.T, dbService *mongodb.MongoService, userID string, designID string) {
	err := dbService.CreateDesign(userID, openapi.Design{
		Name:        userID,
		UserId:      userID,
		Id:          designID,
		Description: designID + " example",
		Schemas:     []openapi.DesignSchema{},
	})
	assert.NoError(t, err)
}

func createDesignSchema(t *testing.T, dbService *mongodb.MongoService, userID, designID string) {
	schemaFilePath := fmt.Sprintf("%s/%s/schema.json", baseExampleFolder, designID)

	var designSchemaData openapi.DesignSchema
	readFileToStruct(t, schemaFilePath, &designSchemaData)

	err := dbService.CreateDesignSchema(userID, designID, designSchemaData)
	assert.NoError(t, err)
}

func createDataset(t *testing.T, dbService *mongodb.MongoService, userID, designID, fileName string) string {
	datasetFilePath := fmt.Sprintf("%s/%s/%s", baseExampleFolder, designID, fileName)
	var dataset openapi.DatasetInfo
	readFileToStruct(t, datasetFilePath, &dataset)

	id, err := dbService.CreateDataset(userID, dataset)
	assert.NoError(t, err)

	return id
}

func createDatasets(
	t *testing.T,
	dbService *mongodb.MongoService,
	userID, designID string,
	datasetNamesByGroup map[string][]string) map[string][]string {
	m := make(map[string][]string)

	for group, datasetNames := range datasetNamesByGroup {
		for _, datasetName := range datasetNames {
			m[group] = append(m[group], createDataset(t, dbService, userID, designID, datasetName))
		}
	}

	return m
}

func createJob(
	t *testing.T,
	dbService *mongodb.MongoService,
	userID, designID string,
	datasetGroups map[string][]string,
) openapi.JobSpec {
	jobFilePath := fmt.Sprintf("%s/%s/job.json", baseExampleFolder, designID)

	var jobSpecData openapi.JobSpec
	readFileToStruct(t, jobFilePath, &jobSpecData)
	jobSpecData.DataSpec = []openapi.RoleDatasetGroups{
		{
			Role:          "trainer",
			DatasetGroups: datasetGroups,
		},
	}
	jobStatus, err := dbService.CreateJob(userID, jobSpecData)
	assert.NoError(t, err)
	assert.Equal(t, openapi.READY, jobStatus.State)

	jobSpec, err := dbService.GetJob(userID, jobStatus.Id)
	assert.NoError(t, err)

	return jobSpec
}

func validateJob(
	t *testing.T,
	dbService *mongodb.MongoService,
	userID, designID string,
	jobSpec openapi.JobSpec,
	expectedRoles []string,
) {
	builder := NewJobBuilder(dbService, config.JobParams{
		Brokers: brokers,
	})
	assert.NotNil(t, builder)
	tasks, roles, err := builder.GetTasks(&jobSpec)
	assert.NoError(t, err)

	sort.Strings(roles)
	assert.Equal(t, expectedRoles, roles)

	exampleConfigPath := expectedtasksfolder + designID
	validateTasks(t, exampleConfigPath, tasks)
}<|MERGE_RESOLUTION|>--- conflicted
+++ resolved
@@ -143,95 +143,17 @@
 				"us":   {"dataset_us_west.json"},
 			},
 		},
-<<<<<<< HEAD
-	}
-	jobStatus, err := dbService.CreateJob(userID, jobSpecData)
-	assert.NoError(t, err)
-	assert.Equal(t, openapi.READY, jobStatus.State)
-
-	jobSpec, err := dbService.GetJob(userID, jobStatus.Id)
-	assert.NoError(t, err)
-
-	tasks, roles, err := builder.GetTasks(&jobSpec)
-	assert.NoError(t, err)
-
-	sort.Strings(roles)
-	expectedRoles := []string{"aggregator", "trainer"}
-	assert.Equal(t, expectedRoles, roles)
-
-	exampleConfigPath := "testdata/" + designID
-	validateTasks(t, exampleConfigPath, tasks)
-}
-
-func Test_hybrid(t *testing.T) {
-	rootExample := baseExampleFolder + "/hybrid"
-
-	db := connect(t)
-	userID := uuid.NewString()
-	ctx := context.Background()
-
-	dbService, err := mongodb.NewMongoServiceWithClient(ctx, db)
-	assert.NoError(t, err)
-
-	builder := NewJobBuilder(dbService, config.JobParams{
-		Brokers: brokers,
-	})
-	assert.NotNil(t, builder)
-
-	designID := "hybrid"
-
-	err = dbService.CreateDesign(userID, openapi.Design{
-		Name:        userID,
-		UserId:      userID,
-		Id:          designID,
-		Description: "hybrid example",
-		Schemas:     []openapi.DesignSchema{},
-	})
-	assert.NoError(t, err)
-
-	var designSchemaData openapi.DesignSchema
-	readFileToStruct(t, rootExample+"/schema.json", &designSchemaData)
-	err = dbService.CreateDesignSchema(userID, designID, designSchemaData)
-	assert.NoError(t, err)
-
-	designCodeFile, err := os.Open(rootExample + "/hybrid.zip")
-	assert.NoError(t, err)
-	err = dbService.CreateDesignCode(userID, designID, "hybrid", "zip", designCodeFile)
-	assert.NoError(t, err)
-
-	var dataset openapi.DatasetInfo
-	readFileToStruct(t, rootExample+"/dataset_eu_org1.json", &dataset)
-	datasetID1, err := dbService.CreateDataset(userID, dataset)
-	assert.NoError(t, err)
-
-	readFileToStruct(t, rootExample+"/dataset_eu_org2.json", &dataset)
-	datasetID2, err := dbService.CreateDataset(userID, dataset)
-	assert.NoError(t, err)
-
-	readFileToStruct(t, rootExample+"/dataset_us_org1.json", &dataset)
-	datasetID3, err := dbService.CreateDataset(userID, dataset)
-	assert.NoError(t, err)
-
-	readFileToStruct(t, rootExample+"/dataset_us_org2.json", &dataset)
-	datasetID4, err := dbService.CreateDataset(userID, dataset)
-	assert.NoError(t, err)
-
-	var jobSpecData openapi.JobSpec
-	readFileToStruct(t, rootExample+"/job.json", &jobSpecData)
-	jobSpecData.DataSpec = []openapi.RoleDatasetGroups{
-=======
->>>>>>> 0b030d1a
 		{
 			designID:      "hybrid",
 			expectedRoles: []string{"aggregator", "trainer"},
 			datasetNamesByGroup: map[string][]string{
 				"eu": {
-					"dataset1.json",
-					"dataset2.json",
+					"dataset_eu_org1.json",
+					"dataset_eu_org2.json",
 				},
 				"us": {
-					"dataset3.json",
-					"dataset4.json",
+					"dataset_us_org1.json",
+					"dataset_us_org2.json",
 				},
 			},
 		},
