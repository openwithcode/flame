--- conflicted
+++ resolved
@@ -50,13 +50,8 @@
         "name": "dist_mnist"
     },
     "registry": {
-<<<<<<< HEAD
         "sort": "mlflow",
         "uri": "http://mlflow.flame.test"
-=======
-	"sort": "dummy",
-	"uri": ""
->>>>>>> 466e6ccc
     },
     "selector": {
         "sort": "default",
